--- conflicted
+++ resolved
@@ -1,556 +1,385 @@
-# Copyright (c) Microsoft Corporation.
-# Licensed under the MIT license.
-
-import asyncio
-from dataclasses import dataclass
-import logging
-import random
-import numpy as np
-from typing import Optional
-from pathlib import Path
-from pyrit.common.path import SCALES_PATH
-from pyrit.memory import MemoryInterface
-from pyrit.models.score import Score
-from pyrit.prompt_normalizer import PromptNormalizer
-from pyrit.models.prompt_request_response import PromptRequestResponse
-from pyrit.orchestrator import Orchestrator
-from pyrit.prompt_normalizer import NormalizerRequest
-from pyrit.prompt_converter import PromptConverter
-from pyrit.score import SelfAskScaleScorer
-from pyrit.score.float_scale_threshold_scorer import FloatScaleThresholdScorer
-from pyrit.models import PromptTemplate
-from pyrit.prompt_target import PromptTarget, PromptChatTarget
-from openai import BadRequestError
-
-<<<<<<< HEAD
-from pyrit.exceptions import MissingPromptPlaceholderException, pyrit_placeholder_retry
-=======
-
-from pyrit.exceptions import MissingPromptPlaceholderException, pyrit_placeholder_retry, handle_bad_request_exception
->>>>>>> 5391217b
-
-TEMPLATE_PLACEHOLDER = "{{ prompt }}"
-logger = logging.getLogger(__name__)
-
-
-class PromptNode:
-    def __init__(
-        self,
-        template: str,
-        parent: Optional["PromptNode"] = None,
-    ):
-        """Class to maintain the tree information for each prompt template
-
-        Args:
-            template: Prompt template.
-            parent: Parent node.
-
-        """
-
-        self.template: str = template
-        self.parent: PromptNode = parent
-        self.children: list[PromptNode] = []
-        self.level: int = 0 if parent is None else parent.level + 1
-        self.visited_num = 0
-        self.rewards: int = 0
-        if self.parent is not None:
-            self.parent.children.append(self)
-    
-    def add_parent(self, parent: "PromptNode"):
-        self.parent = parent
-        parent.children.append(self)
-
-
-@dataclass
-class FuzzerResult:
-    success: bool
-    template: list[str]
-    description: str
-    prompt_target_conversation_ids: Optional[list[str]] = None
-
-    def __str__(self) -> list[str]:
-        return (
-            "FuzzerResult("
-            f"success={self.success},"
-            f"template={self.template},"
-            f"description={self.description},"
-            f"prompt_target_conversation_ids={self.prompt_target_conversation_ids})",
-        )
-
-    def __repr__(self) -> str:
-        return self.__str__()
-
-
-class FuzzerOrchestrator(Orchestrator):
-    _memory: MemoryInterface
-
-    def __init__(
-        self,
-        *,
-        prompts: list[str],
-        prompt_target: PromptTarget,
-        prompt_templates: list[str],
-        prompt_converters: Optional[list[PromptConverter]] = None,
-        template_converters: list[PromptConverter],
-        scoring_target: PromptChatTarget,
-        memory: Optional[MemoryInterface] = None,
-        memory_labels: Optional[dict[str, str]] = None,
-        verbose: bool = False,
-<<<<<<< HEAD
-        frequency_weight: float = 0.5,
-        reward_penalty: float = 0.1,
-        minimum_reward: float = 0.2,
-        non_leaf_node_probability: float = 0.1,
-        batch_size: int = 10,
-        jailbreak_goal: int = 1,
-=======
-        frequency_weight=0.5,
-        reward_penalty=0.1,
-        minimum_reward=0.2,
-        non_leaf_node_probability=0.1,
-        batch_size: int = 10,
-        jailbreak_goal: Optional[int] = None,
->>>>>>> 5391217b
-        query_limit: Optional[int] = None,
-    ) -> None:
-        """Creates an orchestrator that explores a variety of jailbreak options via fuzzing.
-
-        Paper: GPTFUZZER: Red Teaming Large Language Models with Auto-Generated Jailbreak Prompts.
-
-            Link: https://arxiv.org/pdf/2309.10253
-            Authors: Jiahao Yu, Xingwei Lin, Zheng Yu, Xinyu Xing
-            GitHub: https://github.com/sherdencooper/GPTFuzz
-
-        Args:
-
-            prompts: The prompts will be the questions to the target.
-            prompt_target: The target to send the prompts to.
-            prompt_templates: List of all the jailbreak templates which will act as the seed pool.
-                At each iteration, a seed will be selected using the MCTS-explore algorithm which will be sent to the
-                shorten/expand prompt converter. The converted template along with the prompt will be sent to the target.
-            prompt_converters: The prompt_converters to use to convert the prompts before sending
-                them to the prompt target.
-            template_converters: The converters that will be applied on the jailbreak template that was
-                selected by MCTS-explore. The converters will not be applied to the prompts.
-                In each iteration of the algorithm, one converter is chosen at random.
-            memory: The memory to use to store the chat messages. If not provided, a DuckDBMemory
-                will be used.
-            memory_labels: The labels to use for the memory. This is useful to identify the messages in the memory.
-            verbose: Whether to print debug information.
-            frequency_weight: constant that balances between the seed with high reward and the seed that is
-                selected fewer times.
-            reward_penalty: Reward penalty diminishes the reward for the current node and its ancestors
-                when the path lengthens.
-            minimum_reward: Minimal reward prevents the reward of the current node and its ancestors
-                from being too small or negative.
-            non_leaf_node_probability: parameter which decides the likelihood of selecting a non-leaf node.
-<<<<<<< HEAD
-=======
-
->>>>>>> 5391217b
-            batch_size (int, optional): The (max) batch size for sending prompts. Defaults to 10.
-            jailbreak_goal: Maximum number of the jailbreaks after which the fuzzer will stop.
-            query_limit: Maximum number of times the fuzzer will run.
-        """
-
-        super().__init__(
-            prompt_converters=prompt_converters, memory=memory, memory_labels=memory_labels, verbose=verbose
-        )
-
-        if not prompt_templates:
-            raise ValueError("The initial set of prompt templates cannot be empty.")
-        if not prompts:
-            raise ValueError("The initial prompts cannot be empty.")
-        if not template_converters:
-            raise ValueError("Template converters cannot be empty.")
-
-        if batch_size < 1:
-            raise ValueError("Batch size must be at least 1.")
-
-        self._prompt_target = prompt_target
-        self._prompts = prompts
-        self._prompt_normalizer = PromptNormalizer(memory=self._memory)
-        self._prompt_templates = prompt_templates
-        self._template_converters = template_converters
-        self._frequency_weight = frequency_weight
-        self._reward_penalty = reward_penalty
-        self._minimum_reward = minimum_reward
-        self._non_leaf_node_probability = non_leaf_node_probability
-        # Maximum number of the jailbreaks after which the fuzzer will stop
-        self._jailbreak_goal = 3*len(self._prompts)
-        # Maximum number of times the fuzzer will query the target (not including scoring calls)
-        if query_limit:
-            if query_limit < len(prompts):
-                raise ValueError("The query limit must be at least the number of prompts to run a single iteration.")
-            self._query_limit = query_limit
-        else:
-            self._query_limit = len(self._prompt_templates) * len(self._prompts) * 10
-        self._total_target_query_count = 0
-        self._total_jailbreak_count = 0
-        self._batch_size = batch_size
-        self._new_templates: list[str] = []
-        self._step = 0
-        # keeps track of the path that has been currently selected
-        self._mcts_selected_path: list[PromptNode] = []  # type: ignore
-
-        scorer_scale_path = Path(SCALES_PATH / "tree_of_attacks_with_pruning_jailbreak.yaml")
-        scale_scorer = SelfAskScaleScorer(
-            chat_target=scoring_target,
-            scale_path=scorer_scale_path,
-            memory=self._memory,
-        )
-        self._scorer = FloatScaleThresholdScorer(
-            scorer=scale_scorer,
-            threshold=0.8,
-            memory=self._memory,
-        )
-
-        for template in self._prompt_templates:
-            if TEMPLATE_PLACEHOLDER not in template:
-                raise MissingPromptPlaceholderException(message="Prompt placeholder is empty.")
-
-        # convert each template into a node and maintain the node information parent, child, etc.
-        self._initial_prompts_nodes: list[PromptNode] = [PromptNode(prompt) for prompt in prompt_templates]
-
-    async def execute_fuzzer(self):
-        """
-        Generates new templates by applying transformations to existing templates and returns successful ones.
-
-        This method uses the MCTS-explore algorithm to select a template in each iteration and
-        applies a randomly chosen template converter to generate a new template.
-
-        Subsequently, it creates a set of prompts by populating instances of the new template with all the prompts.
-
-        These prompts are sent to the target and the responses scored.
-
-        A new template is considered successful if this resulted in at least one successful jailbreak
-        which is identified by having a high enough score.
-
-        Successful templates are added to the initial list of templates and may be selected again in
-        subsequent iterations.
-
-        Finally, rewards for all nodes are updated.
-
-        The algorithm stops when a sufficient number of jailbreaks are found with new templates or
-        when the query limit is reached.
-        """
-<<<<<<< HEAD
-        while True:
-            # stopping criteria
-            if (self._total_target_query_count + len(self._prompts)) > self._query_limit:
-                query_limit_reached_message = "Query limit reached."
-                logger.info(query_limit_reached_message)
-                return FuzzerResult(success=False, templates=self._new_templates, description=query_limit_reached_message)
-
-            if self._total_jailbreak_count >= self._jailbreak_goal:
-                jailbreak_goal_reached_message = "Maximum number of jailbreaks reached."
-                logger.info(jailbreak_goal_reached_message)
-                return FuzzerResult(
-                    success=True, templates=self._new_templates, description=jailbreak_goal_reached_message,
-                )
-
-            # 1. Select a seed from the list of the templates using the MCTS
-            current_seed = self._select()
-
-            # 2. Apply seed converter to the selected template.
-            try:
-                target_seed_obj = await self._apply_template_converter(current_seed.template)
-            except MissingPromptPlaceholderException as e:
-                error_message = (
-                    "Tried to apply to and failed even after retries as it didn't preserve the "
-                    f"prompt placeholder: {e}"
-                )
-                logger.error(error_message)
-                return FuzzerResult(
-                    success=False,
-                    templates=self._new_templates,
-                    description=error_message,
-                )
-
-            target_template = PromptTemplate(target_seed_obj, parameters=["prompt"])
-
-            # convert the target_template into a prompt_node to maintain the tree information
-            target_template_node = PromptNode(template=target_seed_obj, parent=None)
-
-            # 3. Fill in prompts into the newly generated template.
-            jailbreak_prompts = []
-            for prompt in self._prompts:
-                jailbreak_prompts.append(target_template.apply_custom_metaprompt_parameters(prompt=prompt))
-
-            # 4. Apply prompt converter if any and send request to the target
-            requests: list[NormalizerRequest] = []
-            for jailbreak_prompt in jailbreak_prompts:
-                requests.append(
-                    self._create_normalizer_request(
-                        prompt_text=jailbreak_prompt,
-                        prompt_type="text",
-                        converters=self._prompt_converters,
-                    )
-                )
-
-            for request in requests:
-                request.validate()
-
-            responses: list[PromptRequestResponse]
-            responses = await self._prompt_normalizer.send_prompt_batch_to_target_async(
-                requests=requests,
-                target=self._prompt_target,
-                labels=self._global_memory_labels,
-                orchestrator_identifier=self.get_identifier(),
-                batch_size=self._batch_size,
-            )
-
-            response_pieces = [response.request_pieces[0] for response in responses]
-            conversation_ids = [response.request_pieces[0].conversation_id for response in responses]
-
-            # 5. Score responses.
-            scores = await self._scorer.score_prompts_batch_async(request_responses=response_pieces, tasks=self._prompts)
-            score_values = [score.get_value() for score in scores]
-
-            # 6. Update the rewards for each of the nodes.
-            jailbreak_count = 0
-            jailbreak_conversation_ids = []
-            for index, score in enumerate(score_values):
-                if score is True:
-                    jailbreak_count += 1
-                    jailbreak_conversation_ids.append(conversation_ids[index])
-            num_executed_queries = len(score_values)
-
-            self._total_jailbreak_count += jailbreak_count
-            self._total_target_query_count += num_executed_queries
-
-            if jailbreak_count > 0:
-                # The template resulted in at least one jailbreak so it will be part of the results
-                # and a potential starting template for future iterations.
-                self._new_templates.append(target_template.template)
-                target_template_node.add_parent(current_seed)
-
-            # update the rewards for the target node and others on its path
-            self._update(target_template_node, jailbreak_count=jailbreak_count)
-
-=======
-        # stopping criteria
-        while self._current_jailbreak < self._jailbreak_goal:
-            if (self._current_query + len(self._prompts)) >= self._query_limit:
-                if self._num_jailbreak > 0:
-                    return FuzzerResult(
-                        success=True,
-                        template=self._new_templates,
-                        description="Successful Jailbreak",
-                    )
-                else:
-                    logger.info("Maximum query limit reached.")
-                    return FuzzerResult(
-                        success=False,
-                        template=self._new_templates,
-                        description="Maximum query limit reached.",
-                    )
-
-            # 1. Select a seed from the list of the templates using the MCTS
-            current_seed = self._select()
-
-            # 2. Apply seed converter to the selected template.
-            try:
-                target_seed_obj = await self._apply_template_converter(current_seed.template)
-            except MissingPromptPlaceholderException as e:
-                logger.error(
-                    f"Tried to apply to and failed even after retries as it didn't preserve the \
-                    prompt placeholder: {e}"
-                )
-                return FuzzerResult(
-                    success=False,
-                    template=self._new_templates,
-                    description="Tried to apply to and failed even after retries as it didn't preserve the \
-                    prompt placeholder.",
-                )
-
-            target_template = PromptTemplate(target_seed_obj, parameters=["prompt"])
-
-            # convert the target_template into a prompt_node to maintain the tree information
-            target_template_node = PromptNode(template=target_seed_obj, parent=None)
-
-            # 3. Fill in prompts into the newly generated template.
-
-            jailbreak_prompts = []
-            for prompt in self._prompts:
-                jailbreak_prompts.append(target_template.apply_custom_metaprompt_parameters(prompt=prompt))
-
-            # 4. Apply prompt converter if any and send request to the target
-
-            requests: list[NormalizerRequest] = []
-            for jailbreak_prompt in jailbreak_prompts:
-                requests.append(
-                    self._create_normalizer_request(
-                        prompt_text=jailbreak_prompt,
-                        prompt_type="text",
-                        converters=self._prompt_converters,
-                    )
-                )
-
-            for request in requests:
-                request.validate()
-
-            try:
-                responses: list[PromptRequestResponse]
-                responses = await self._prompt_normalizer.send_prompt_batch_to_target_async(
-                    requests=requests,
-                    target=self._prompt_target,
-                    labels=self._global_memory_labels,
-                    orchestrator_identifier=self.get_identifier(),
-                    batch_size=self._batch_size,
-                )
-            except BadRequestError as bre:
-                responses = handle_bad_request_exception(response_text=bre.message, request=request)
-                # return FuzzerResult(
-                #     success=False,
-                #     template=self._new_templates,
-                #     description="BadRequest",
-                # )
-            
-            response_pieces = [response.request_pieces[0] for response in responses]
-            conversation_ids = [response.request_pieces[0].conversation_id for response in responses]
-
-            # 5. Score responses.
-            scored_response = []
-            for index, response in enumerate(response_pieces):
-                scored_response.append(self._scorer.score_async(response, task=self._prompts[index]))
-
-            batch_scored_response = await asyncio.gather(*scored_response, return_exceptions=True)
-            
-            score_values = [score[0].get_value() for score in batch_scored_response]
-            
-            # 6. Update the rewards for each of the nodes.
-            self._num_jailbreak = 0
-            conversation_ids_jailbreak = []
-            for index, score in enumerate(score_values):
-                if score is True:
-                    self._num_jailbreak += 1
-                    conversation_ids_jailbreak.append(conversation_ids[index])
-            num_executed_queries = len(score_values)
-
-            self._current_jailbreak += self._num_jailbreak
-            self._current_query += num_executed_queries
-
-            if self._num_jailbreak > 0:  # successful jailbreak
-                # The template resulted in at least one jailbreak so it will be part of the results
-                # and a potential starting template for future iterations.
-                self._new_templates.append(target_template.template)
-
-            # update the rewards for the target node and others on its path
-            self._update(target_template_node)
-        
-        return FuzzerResult(
-            success=True,
-            template=self._new_templates,
-            description="Successful Jailbreak",
-        )
-
->>>>>>> 5391217b
-    def _select(self) -> PromptNode:
-        """
-        This method selects the template from the list of templates using the MCTS algorithm.
-        """
-        self._step += 1
-
-        current = max(self._initial_prompts_nodes, key=self._best_UCT_score())  # initial path
-        self._mcts_selected_path.append(current)
-
-        # while node is not a leaf
-        while len(current.children) > 0:
-            if np.random.rand() < self._non_leaf_node_probability:
-                break
-            # compute the node with the best UCT score
-            current = max(current.children, key=self._best_UCT_score())
-            # append node to path
-            self._mcts_selected_path.append(current)
-
-        for prompt_node in self._mcts_selected_path:
-            # keep track of number of visited nodes
-            prompt_node.visited_num += 1
-
-        self._last_choice_node = current
-        # returns the best child
-        return current
-
-    def _best_UCT_score(self):
-        """Function to compute the Upper Confidence Bounds for Trees(UCT) score for each seed.
-        The highest-scoring seed will be selected as the next seed.
-
-        This is an extension of the Monte carlo tree search (MCTS) algorithm which applies Upper
-        Confidence Bound (UCB) to the node.
-
-        The UCB function determines the confidence interval for each node and returns the highest value
-        which will be selected as the next seed.
-        """
-        return lambda pn: pn.rewards / (pn.visited_num + 1) + self._frequency_weight * np.sqrt(
-            2 * np.log(self._step) / (pn.visited_num + 0.01)
-        )  # self._frequency_weight - constant that balances between the seed with high reward
-        # and the seed that is selected fewer times.
-
-    def _update(self, jailbreak_count: int):
-        """
-        Updates the reward of all the nodes in the last chosen path.
-        """
-        last_chosen_node = self._last_choice_node
-        for prompt_node in reversed(self._mcts_selected_path):
-            # The output from the template converter in this version will always be a single template so
-            # the formula always contains a fixed 1. If this ever gets extended to multiple templates
-            # being converted at the same time we need to adjust this formula.
-            reward = jailbreak_count / (len(self._prompts) * 1)
-            prompt_node.rewards += reward * max(
-                self._minimum_reward, (1 - self._reward_penalty * last_chosen_node.level)
-            )
-
-    @pyrit_placeholder_retry
-    async def _apply_template_converter(self, template: str):
-        """
-        Asynchronously applies template converter.
-
-        Args:
-            current_seed: The template that is selected.
-
-        Returns:
-            converted template with placeholder for prompt.
-
-        Raises:
-<<<<<<< HEAD
-            MissingPromptPlaceholderException: If the prompt placeholder is still missing.
-=======
-            MissingPromptholderException: If the prompt placeholder is still missing.
->>>>>>> 5391217b
-        """
-        template_converter = random.choice(self._template_converters)
-
-        target_seed_obj = await template_converter.convert_async(prompt=template)
-        if TEMPLATE_PLACEHOLDER not in target_seed_obj.output_text:
-            raise MissingPromptPlaceholderException(status_code=204, message="Prompt placeholder is empty.")
-<<<<<<< HEAD
-        return target_seed_obj
-
-
-@dataclass
-class FuzzerResult:
-    success: bool
-    templates: list[str]
-    description: str
-    prompt_target_conversation_ids: Optional[list[str]] = None
-
-    def __str__(self) -> str:
-        return (
-            f"FuzzerResult(success={self.success}, template={self.templates}, description={self.description}",
-            f"prompt_target_conversation_id={self.prompt_target_conversation_ids})"
-        )
-
-    def __repr__(self) -> str:
-        return self.__str__()
-
-=======
-        return target_seed_obj.output_text
-
-    def print_conversation(self, result: FuzzerResult):
-        """Prints the conversation"""
-        print("success", result.success)
-        print("template", result.template)
-        print("description", result.description)
-
->>>>>>> 5391217b
+# Copyright (c) Microsoft Corporation.
+# Licensed under the MIT license.
+
+from dataclasses import dataclass
+import logging
+import random
+import numpy as np
+from typing import Optional
+from pathlib import Path
+from pyrit.common.path import SCALES_PATH
+from pyrit.memory import MemoryInterface
+from pyrit.models.score import Score
+from pyrit.prompt_normalizer import PromptNormalizer
+from pyrit.models.prompt_request_response import PromptRequestResponse
+from pyrit.orchestrator import Orchestrator
+from pyrit.prompt_normalizer import NormalizerRequest
+from pyrit.prompt_converter import PromptConverter
+from pyrit.score import SelfAskScaleScorer
+from pyrit.score.float_scale_threshold_scorer import FloatScaleThresholdScorer
+from pyrit.models import PromptTemplate
+from pyrit.prompt_target import PromptTarget, PromptChatTarget
+
+from pyrit.exceptions import MissingPromptPlaceholderException, pyrit_placeholder_retry
+
+TEMPLATE_PLACEHOLDER = "{{ prompt }}"
+logger = logging.getLogger(__name__)
+
+
+class PromptNode:
+    def __init__(
+        self,
+        template: str,
+        parent: Optional["PromptNode"] = None,
+    ):
+        """Class to maintain the tree information for each prompt template
+
+        Args:
+            template: Prompt template.
+            parent: Parent node.
+
+        """
+
+        self.template: str = template
+        self.parent: PromptNode = parent
+        self.children: list[PromptNode] = []
+        self.level: int = 0 if parent is None else parent.level + 1
+        self.visited_num = 0
+        self.rewards: int = 0
+        if self.parent is not None:
+            self.parent.children.append(self)
+    
+    def add_parent(self, parent: "PromptNode"):
+        self.parent = parent
+        parent.children.append(self)
+
+
+@dataclass
+class FuzzerResult:
+    success: bool
+    templates: list[str]
+    description: str
+    prompt_target_conversation_ids: Optional[list[str]] = None
+
+    def __str__(self) -> list[str]:
+        return (
+            "FuzzerResult("
+            f"success={self.success},"
+            f"template={self.template},"
+            f"description={self.description},"
+            f"prompt_target_conversation_ids={self.prompt_target_conversation_ids})",
+        )
+
+    def __repr__(self) -> str:
+        return self.__str__()
+
+
+class FuzzerOrchestrator(Orchestrator):
+    _memory: MemoryInterface
+
+    def __init__(
+        self,
+        *,
+        prompts: list[str],
+        prompt_target: PromptTarget,
+        prompt_templates: list[str],
+        prompt_converters: Optional[list[PromptConverter]] = None,
+        template_converters: list[PromptConverter],
+        scoring_target: PromptChatTarget,
+        memory: Optional[MemoryInterface] = None,
+        memory_labels: Optional[dict[str, str]] = None,
+        verbose: bool = False,
+        frequency_weight: float = 0.5,
+        reward_penalty: float = 0.1,
+        minimum_reward: float = 0.2,
+        non_leaf_node_probability: float = 0.1,
+        batch_size: int = 10,
+        jailbreak_goal: int = 1,
+        query_limit: Optional[int] = None,
+    ) -> None:
+        """Creates an orchestrator that explores a variety of jailbreak options via fuzzing.
+
+        Paper: GPTFUZZER: Red Teaming Large Language Models with Auto-Generated Jailbreak Prompts.
+
+            Link: https://arxiv.org/pdf/2309.10253
+            Authors: Jiahao Yu, Xingwei Lin, Zheng Yu, Xinyu Xing
+            GitHub: https://github.com/sherdencooper/GPTFuzz
+
+        Args:
+
+            prompts: The prompts will be the questions to the target.
+            prompt_target: The target to send the prompts to.
+            prompt_templates: List of all the jailbreak templates which will act as the seed pool.
+                At each iteration, a seed will be selected using the MCTS-explore algorithm which will be sent to the
+                shorten/expand prompt converter. The converted template along with the prompt will be sent to the target.
+            prompt_converters: The prompt_converters to use to convert the prompts before sending
+                them to the prompt target.
+            template_converters: The converters that will be applied on the jailbreak template that was
+                selected by MCTS-explore. The converters will not be applied to the prompts.
+                In each iteration of the algorithm, one converter is chosen at random.
+            memory: The memory to use to store the chat messages. If not provided, a DuckDBMemory
+                will be used.
+            memory_labels: The labels to use for the memory. This is useful to identify the messages in the memory.
+            verbose: Whether to print debug information.
+            frequency_weight: constant that balances between the seed with high reward and the seed that is
+                selected fewer times.
+            reward_penalty: Reward penalty diminishes the reward for the current node and its ancestors
+                when the path lengthens.
+            minimum_reward: Minimal reward prevents the reward of the current node and its ancestors
+                from being too small or negative.
+            non_leaf_node_probability: parameter which decides the likelihood of selecting a non-leaf node.
+            batch_size (int, optional): The (max) batch size for sending prompts. Defaults to 10.
+            jailbreak_goal: target number of the jailbreaks after which the fuzzer will stop.
+            query_limit: Maximum number of times the fuzzer will run.
+        """
+
+        super().__init__(
+            prompt_converters=prompt_converters, memory=memory, memory_labels=memory_labels, verbose=verbose
+        )
+
+        if not prompt_templates:
+            raise ValueError("The initial set of prompt templates cannot be empty.")
+        if not prompts:
+            raise ValueError("The initial prompts cannot be empty.")
+        if not template_converters:
+            raise ValueError("Template converters cannot be empty.")
+
+        if batch_size < 1:
+            raise ValueError("Batch size must be at least 1.")
+
+        self._prompt_target = prompt_target
+        self._prompts = prompts
+        self._prompt_normalizer = PromptNormalizer(memory=self._memory)
+        self._prompt_templates = prompt_templates
+        self._template_converters = template_converters
+        self._frequency_weight = frequency_weight
+        self._reward_penalty = reward_penalty
+        self._minimum_reward = minimum_reward
+        self._non_leaf_node_probability = non_leaf_node_probability
+        # Target number of the jailbreaks after which the fuzzer will stop
+        self._jailbreak_goal = jailbreak_goal
+        # Maximum number of times the fuzzer will query the target (not including scoring calls)
+        if query_limit:
+            if query_limit < len(prompts):
+                raise ValueError("The query limit must be at least the number of prompts to run a single iteration.")
+            self._query_limit = query_limit
+        else:
+            self._query_limit = len(self._prompt_templates) * len(self._prompts) * 10
+        self._total_target_query_count = 0
+        self._total_jailbreak_count = 0
+        self._jailbreak_conversation_ids = []
+        self._batch_size = batch_size
+        self._new_templates: list[str] = []
+        self._step = 0
+        # keeps track of the path that has been currently selected
+        self._mcts_selected_path: list[PromptNode] = []  # type: ignore
+
+        scorer_scale_path = Path(SCALES_PATH / "tree_of_attacks_with_pruning_jailbreak.yaml")
+        scale_scorer = SelfAskScaleScorer(
+            chat_target=scoring_target,
+            scale_path=scorer_scale_path,
+            memory=self._memory,
+        )
+        self._scorer = FloatScaleThresholdScorer(
+            scorer=scale_scorer,
+            threshold=0.8,
+            memory=self._memory,
+        )
+
+        for template in self._prompt_templates:
+            if TEMPLATE_PLACEHOLDER not in template:
+                raise MissingPromptPlaceholderException(message="Prompt placeholder is empty.")
+
+        # convert each template into a node and maintain the node information parent, child, etc.
+        self._initial_prompts_nodes: list[PromptNode] = [PromptNode(prompt) for prompt in prompt_templates]
+
+    async def execute_fuzzer(self):
+        """
+        Generates new templates by applying transformations to existing templates and returns successful ones.
+
+        This method uses the MCTS-explore algorithm to select a template in each iteration and
+        applies a randomly chosen template converter to generate a new template.
+
+        Subsequently, it creates a set of prompts by populating instances of the new template with all the prompts.
+
+        These prompts are sent to the target and the responses scored.
+
+        A new template is considered successful if this resulted in at least one successful jailbreak
+        which is identified by having a high enough score.
+
+        Successful templates are added to the initial list of templates and may be selected again in
+        subsequent iterations.
+
+        Finally, rewards for all nodes are updated.
+
+        The algorithm stops when a sufficient number of jailbreaks are found with new templates or
+        when the query limit is reached.
+        """
+        while True:
+            # stopping criteria
+            if (self._total_target_query_count + len(self._prompts)) > self._query_limit:
+                query_limit_reached_message = "Query limit reached."
+                logger.info(query_limit_reached_message)
+                return FuzzerResult(success=False, templates=self._new_templates, description=query_limit_reached_message, prompt_target_conversation_ids=self._jailbreak_conversation_ids)
+
+            if self._total_jailbreak_count >= self._jailbreak_goal:
+                jailbreak_goal_reached_message = "Maximum number of jailbreaks reached."
+                logger.info(jailbreak_goal_reached_message)
+                return FuzzerResult(
+                    success=True, templates=self._new_templates, description=jailbreak_goal_reached_message, prompt_target_conversation_ids=self._jailbreak_conversation_ids
+                )
+
+            # 1. Select a seed from the list of the templates using the MCTS
+            current_seed = self._select()
+
+            # 2. Apply seed converter to the selected template.
+            try:
+                target_seed_obj = await self._apply_template_converter(current_seed.template)
+            except MissingPromptPlaceholderException as e:
+                error_message = (
+                    "Tried to apply to and failed even after retries as it didn't preserve the "
+                    f"prompt placeholder: {e}"
+                )
+                logger.error(error_message)
+                return FuzzerResult(
+                    success=False,
+                    templates=self._new_templates,
+                    description=error_message,
+                    prompt_target_conversation_ids=self._jailbreak_conversation_ids,
+                )
+
+            target_template = PromptTemplate(target_seed_obj, parameters=["prompt"])
+
+            # convert the target_template into a prompt_node to maintain the tree information
+            target_template_node = PromptNode(template=target_seed_obj, parent=None)
+
+            # 3. Fill in prompts into the newly generated template.
+            jailbreak_prompts = []
+            for prompt in self._prompts:
+                jailbreak_prompts.append(target_template.apply_custom_metaprompt_parameters(prompt=prompt))
+
+            # 4. Apply prompt converter if any and send request to the target
+            requests: list[NormalizerRequest] = []
+            for jailbreak_prompt in jailbreak_prompts:
+                requests.append(
+                    self._create_normalizer_request(
+                        prompt_text=jailbreak_prompt,
+                        prompt_type="text",
+                        converters=self._prompt_converters,
+                    )
+                )
+
+            for request in requests:
+                request.validate()
+
+            responses: list[PromptRequestResponse]
+            responses = await self._prompt_normalizer.send_prompt_batch_to_target_async(
+                requests=requests,
+                target=self._prompt_target,
+                labels=self._global_memory_labels,
+                orchestrator_identifier=self.get_identifier(),
+                batch_size=self._batch_size,
+            )
+
+            response_pieces = [response.request_pieces[0] for response in responses]
+            conversation_ids = [response.request_pieces[0].conversation_id for response in responses]
+
+            # 5. Score responses.
+            scores = await self._scorer.score_prompts_batch_async(request_responses=response_pieces, tasks=self._prompts)
+            score_values = [score.get_value() for score in scores]
+
+            # 6. Update the rewards for each of the nodes.
+            jailbreak_count = 0
+            for index, score in enumerate(score_values):
+                if score is True:
+                    jailbreak_count += 1
+                    self._jailbreak_conversation_ids.append(conversation_ids[index])
+            num_executed_queries = len(score_values)
+
+            self._total_jailbreak_count += jailbreak_count
+            self._total_target_query_count += num_executed_queries
+
+            if jailbreak_count > 0:
+                # The template resulted in at least one jailbreak so it will be part of the results
+                # and a potential starting template for future iterations.
+                self._new_templates.append(target_template.template)
+                target_template_node.add_parent(current_seed)
+
+            # update the rewards for the target node and others on its path
+            self._update(target_template_node, jailbreak_count=jailbreak_count)
+
+    def _select(self) -> PromptNode:
+        """
+        This method selects the template from the list of templates using the MCTS algorithm.
+        """
+        self._step += 1
+
+        current = max(self._initial_prompts_nodes, key=self._best_UCT_score())  # initial path
+        self._mcts_selected_path.append(current)
+
+        # while node is not a leaf
+        while len(current.children) > 0:
+            if np.random.rand() < self._non_leaf_node_probability:
+                break
+            # compute the node with the best UCT score
+            current = max(current.children, key=self._best_UCT_score())
+            # append node to path
+            self._mcts_selected_path.append(current)
+
+        for prompt_node in self._mcts_selected_path:
+            # keep track of number of visited nodes
+            prompt_node.visited_num += 1
+
+        self._last_choice_node = current
+        # returns the best child
+        return current
+
+    def _best_UCT_score(self):
+        """Function to compute the Upper Confidence Bounds for Trees(UCT) score for each seed.
+        The highest-scoring seed will be selected as the next seed.
+
+        This is an extension of the Monte carlo tree search (MCTS) algorithm which applies Upper
+        Confidence Bound (UCB) to the node.
+
+        The UCB function determines the confidence interval for each node and returns the highest value
+        which will be selected as the next seed.
+        """
+        return lambda pn: pn.rewards / (pn.visited_num + 1) + self._frequency_weight * np.sqrt(
+            2 * np.log(self._step) / (pn.visited_num + 0.01)
+        )  # self._frequency_weight - constant that balances between the seed with high reward
+        # and the seed that is selected fewer times.
+
+    def _update(self, jailbreak_count: int):
+        """
+        Updates the reward of all the nodes in the last chosen path.
+        """
+        last_chosen_node = self._last_choice_node
+        for prompt_node in reversed(self._mcts_selected_path):
+            # The output from the template converter in this version will always be a single template so
+            # the formula always contains a fixed 1. If this ever gets extended to multiple templates
+            # being converted at the same time we need to adjust this formula.
+            reward = jailbreak_count / (len(self._prompts) * 1)
+            prompt_node.rewards += reward * max(
+                self._minimum_reward, (1 - self._reward_penalty * last_chosen_node.level)
+            )
+
+    @pyrit_placeholder_retry
+    async def _apply_template_converter(self, template: str):
+        """
+        Asynchronously applies template converter.
+
+        Args:
+            current_seed: The template that is selected.
+
+        Returns:
+            converted template with placeholder for prompt.
+
+        Raises:
+            MissingPromptPlaceholderException: If the prompt placeholder is still missing.
+        """
+        template_converter = random.choice(self._template_converters)
+
+        target_seed_obj = await template_converter.convert_async(prompt=template)
+        if TEMPLATE_PLACEHOLDER not in target_seed_obj.output_text:
+            raise MissingPromptPlaceholderException(status_code=204, message="Prompt placeholder is empty.")
+        return target_seed_obj.output_text